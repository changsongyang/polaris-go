--- conflicted
+++ resolved
@@ -17,503 +17,6 @@
 
 package mock
 
-<<<<<<< HEAD
-// import (
-// 	"context"
-// 	"fmt"
-// 	"github.com/polarismesh/polaris-go/pkg/log"
-// 	"github.com/polarismesh/polaris-go/pkg/model"
-// 	"github.com/golang/protobuf/jsonpb"
-// 	"github.com/golang/protobuf/ptypes/wrappers"
-// 	"io"
-// 	"sync"
-// )
-
-// const (
-// 	//monitor的ip端口
-// 	MonitorIp   = "127.0.0.1"
-// 	MonitorPort = 8090
-// )
-
-// //监控server
-// type MonitorServer interface {
-// 	//获取monitor接收到的熔断状态
-// 	GetCircuitBreakStatus(svcKey model.ServiceKey) []*monitorpb.ServiceCircuitbreak
-// 	//设置monitor接收到的熔断状态
-// 	SetCircuitBreakCache(data []*monitorpb.ServiceCircuitbreak)
-// 	//获取上报的缓存信息
-// 	GetCacheReport(svcKey model.ServiceKey) []*monitorpb.ServiceInfo
-// 	//设置monitor中上报的缓存信息
-// 	SetCacheReport(data []*monitorpb.ServiceInfo)
-// 	//获取服务统计
-// 	GetSvcStat() []*monitorpb.ServiceStatistics
-// 	//获取sdk统计
-// 	GetSdkStat() []*monitorpb.SDKAPIStatistics
-// 	//获取sdk配置统计
-// 	GetSdkCfg() []*monitorpb.SDKConfig
-// 	//设置配置统计
-// 	SetSdkCfg(data []*monitorpb.SDKConfig)
-// 	//设置服务统计
-// 	SetSvcStat(data []*monitorpb.ServiceStatistics)
-// 	//设置sdk统计
-// 	SetSdkStat(data []*monitorpb.SDKAPIStatistics)
-// 	SetPluginStat(data []*monitorpb.PluginAPIStatistics)
-// 	GetPluginStat() []*monitorpb.PluginAPIStatistics
-// 	GetLbStat() []*monitorpb.ServiceLoadBalanceInfo
-// 	SetLbStat(data []*monitorpb.ServiceLoadBalanceInfo)
-// 	GetRateLimitRecords() []*monitorpb.RateLimitRecord
-// 	SetRateLimitRecords(data []*monitorpb.RateLimitRecord)
-// 	GetServiceRouteRecords() []*monitorpb.ServiceRouteRecord
-// 	SetServiceRouteRecords(data []*monitorpb.ServiceRouteRecord)
-// 	GetMeshConfigRecords() []*monitorpb.MeshResourceInfo
-// 	SetMeshConfigRecords(data []*monitorpb.MeshResourceInfo)
-// }
-
-// //模拟monitor
-// type monitorServer struct {
-// 	svcStat     []*monitorpb.ServiceStatistics
-// 	sdkStat     []*monitorpb.SDKAPIStatistics
-// 	sdkCfg      []*monitorpb.SDKConfig
-// 	svcCache    []*monitorpb.ServiceInfo
-// 	cbCache     []*monitorpb.ServiceCircuitbreak
-// 	pluginStat  []*monitorpb.PluginAPIStatistics
-// 	lbStat      []*monitorpb.ServiceLoadBalanceInfo
-// 	rlStat      []*monitorpb.RateLimitRecord
-// 	srStat      []*monitorpb.ServiceRouteRecord
-// 	meshStat    []*monitorpb.MeshResourceInfo
-// 	svcMutex    sync.Mutex
-// 	sdkMutex    sync.Mutex
-// 	cfgMutex    sync.Mutex
-// 	cbMutex     sync.Mutex
-// 	pluginMutex sync.Mutex
-// 	lbMutex     sync.Mutex
-// 	rlMutex     sync.Mutex
-// 	srMutex     sync.Mutex
-// 	meshMutex   sync.Mutex
-// }
-
-// //创建monitor
-// func NewMonitorServer() *monitorServer {
-// 	return &monitorServer{}
-// }
-
-// //获取服务统计
-// func (m *monitorServer) GetSvcStat() []*monitorpb.ServiceStatistics {
-// 	m.svcMutex.Lock()
-// 	res := make([]*monitorpb.ServiceStatistics, 0, len(m.svcStat))
-// 	res = append(res, m.svcStat...)
-// 	m.svcMutex.Unlock()
-// 	return res
-// }
-
-// //获取sdk统计
-// func (m *monitorServer) GetSdkStat() []*monitorpb.SDKAPIStatistics {
-// 	m.sdkMutex.Lock()
-// 	res := make([]*monitorpb.SDKAPIStatistics, 0, len(m.sdkStat))
-// 	res = append(res, m.sdkStat...)
-// 	m.sdkMutex.Unlock()
-// 	return res
-// }
-
-// //获取sdk配置统计
-// func (m *monitorServer) GetSdkCfg() []*monitorpb.SDKConfig {
-// 	m.cfgMutex.Lock()
-// 	res := make([]*monitorpb.SDKConfig, 0, len(m.sdkStat))
-// 	res = append(res, m.sdkCfg...)
-// 	m.cfgMutex.Unlock()
-// 	return res
-// }
-
-// //设置配置统计
-// func (m *monitorServer) SetSdkCfg(data []*monitorpb.SDKConfig) {
-// 	m.cfgMutex.Lock()
-// 	m.sdkCfg = data
-// 	m.cfgMutex.Unlock()
-// }
-
-// //设置服务统计
-// func (m *monitorServer) SetSvcStat(data []*monitorpb.ServiceStatistics) {
-// 	m.svcMutex.Lock()
-// 	m.svcStat = data
-// 	m.svcMutex.Unlock()
-// }
-
-// //设置sdk统计
-// func (m *monitorServer) SetSdkStat(data []*monitorpb.SDKAPIStatistics) {
-// 	m.sdkMutex.Lock()
-// 	m.sdkStat = data
-// 	m.sdkMutex.Unlock()
-// }
-
-// //s
-// func (m *monitorServer) CollectServerStatistics(monitorpb.GrpcAPI_CollectServerStatisticsServer) error {
-// 	return nil
-// }
-
-// //收集sdk统计
-// func (m *monitorServer) CollectSDKAPIStatistics(server monitorpb.GrpcAPI_CollectSDKAPIStatisticsServer) error {
-// 	for {
-// 		req, err := server.Recv()
-// 		if nil != err {
-// 			if io.EOF == err {
-// 				log.GetBaseLogger().Debugf("Monitor: server receive eof\n")
-// 				return nil
-// 			}
-// 			log.GetBaseLogger().Debugf("Monitor: server recv error %v\n", err)
-// 			return err
-// 		}
-// 		m.sdkMutex.Lock()
-// 		m.sdkStat = append(m.sdkStat, req)
-// 		m.sdkMutex.Unlock()
-// 		server.Send(&monitorpb.StatResponse{
-// 			Id:   &wrappers.StringValue{Value: req.GetId().GetValue()},
-// 			Code: &wrappers.UInt32Value{Value: monitorpb.ReceiveSuccess},
-// 			Info: &wrappers.StringValue{Value: "success"},
-// 		})
-// 		fmt.Printf("receive sdk stat data: %v\n", req)
-// 	}
-// }
-
-// //收集服务统计
-// func (m *monitorServer) CollectServiceStatistics(server monitorpb.GrpcAPI_CollectServiceStatisticsServer) error {
-// 	for {
-// 		req, err := server.Recv()
-// 		if nil != err {
-// 			if io.EOF == err {
-// 				log.GetBaseLogger().Debugf("Monitor: server receive eof\n")
-// 				return nil
-// 			}
-// 			log.GetBaseLogger().Debugf("Monitor: server recv error %v\n", err)
-// 			return err
-// 		}
-// 		m.svcMutex.Lock()
-// 		m.svcStat = append(m.svcStat, req)
-// 		m.svcMutex.Unlock()
-// 		server.Send(&monitorpb.StatResponse{
-// 			Id:   &wrappers.StringValue{Value: req.GetId().GetValue()},
-// 			Code: &wrappers.UInt32Value{Value: monitorpb.ReceiveSuccess},
-// 			Info: &wrappers.StringValue{Value: "success"},
-// 		})
-// 		fmt.Printf("receive svc stat data: %v\n", req)
-// 	}
-// }
-
-// //采集sdk配置信息
-// func (m *monitorServer) CollectSDKConfiguration(ctx context.Context,
-// 	req *monitorpb.SDKConfig) (*monitorpb.StatResponse, error) {
-// 	fmt.Printf("receive sdk config id %v\n", req.Token)
-// 	fmt.Printf("receive sdk config data %v\n", req.Config)
-// 	m.cfgMutex.Lock()
-// 	m.sdkCfg = append(m.sdkCfg, req)
-// 	m.cfgMutex.Unlock()
-// 	resp := &monitorpb.StatResponse{
-// 		Id:   &wrappers.StringValue{Value: req.GetToken().GetUid()},
-// 		Code: &wrappers.UInt32Value{Value: monitorpb.ReceiveSuccess},
-// 		Info: &wrappers.StringValue{Value: "success"},
-// 	}
-// 	return resp, nil
-// }
-
-// //采集服务信息的变更
-// func (m *monitorServer) CollectSDKCache(server monitorpb.GrpcAPI_CollectSDKCacheServer) error {
-// 	for {
-// 		req, err := server.Recv()
-// 		if nil != err {
-// 			if io.EOF == err {
-// 				log.GetBaseLogger().Debugf("Monitor: server receive eof\n")
-// 				return nil
-// 			}
-// 			log.GetBaseLogger().Debugf("Monitor: server recv error %v\n", err)
-// 			return err
-// 		}
-// 		m.svcMutex.Lock()
-// 		m.svcCache = append(m.svcCache, req)
-// 		m.svcMutex.Unlock()
-// 		server.Send(&monitorpb.StatResponse{
-// 			Id:   &wrappers.StringValue{Value: req.GetId()},
-// 			Code: &wrappers.UInt32Value{Value: monitorpb.ReceiveSuccess},
-// 			Info: &wrappers.StringValue{Value: "success"},
-// 		})
-// 		resStr, _ := (&jsonpb.Marshaler{}).MarshalToString(req)
-// 		fmt.Printf("receive svc cache data: %v\n", resStr)
-// 	}
-// }
-
-// //采集熔断状态变化
-// func (m *monitorServer) CollectCircuitBreak(server monitorpb.GrpcAPI_CollectCircuitBreakServer) error {
-// 	for {
-// 		req, err := server.Recv()
-// 		if nil != err {
-// 			if io.EOF == err {
-// 				log.GetBaseLogger().Debugf("Monitor: server receive eof\n")
-// 				return nil
-// 			}
-// 			log.GetBaseLogger().Debugf("Monitor: server recv error %v\n", err)
-// 			return err
-// 		}
-// 		m.svcMutex.Lock()
-// 		m.cbCache = append(m.cbCache, req)
-// 		m.svcMutex.Unlock()
-// 		server.Send(&monitorpb.StatResponse{
-// 			Id:   &wrappers.StringValue{Value: req.GetId()},
-// 			Code: &wrappers.UInt32Value{Value: monitorpb.ReceiveSuccess},
-// 			Info: &wrappers.StringValue{Value: "success"},
-// 		})
-// 		resStr, _ := (&jsonpb.Marshaler{}).MarshalToString(req)
-// 		fmt.Printf("receive svc circuitbreak data: %v\n", resStr)
-// 	}
-// }
-
-// //收集插件调用信息
-// func (m *monitorServer) CollectPluginStatistics(server monitorpb.GrpcAPI_CollectPluginStatisticsServer) error {
-// 	for {
-// 		req, err := server.Recv()
-// 		if nil != err {
-// 			if io.EOF == err {
-// 				log.GetBaseLogger().Debugf("Monitor: server receive eof\n")
-// 				return nil
-// 			}
-// 			log.GetBaseLogger().Debugf("Monitor: server recv error %v\n", err)
-// 			return err
-// 		}
-// 		m.pluginMutex.Lock()
-// 		m.pluginStat = append(m.pluginStat, req)
-// 		m.pluginMutex.Unlock()
-// 		server.Send(&monitorpb.StatResponse{
-// 			Id:   &wrappers.StringValue{Value: req.GetId()},
-// 			Code: &wrappers.UInt32Value{Value: monitorpb.ReceiveSuccess},
-// 			Info: &wrappers.StringValue{Value: "success"},
-// 		})
-// 		fmt.Printf("receive plugin stat data: %v\n", req.String())
-// 	}
-// }
-
-// //获取插件接口调用信息
-// func (m *monitorServer) GetPluginStat() []*monitorpb.PluginAPIStatistics {
-// 	var res []*monitorpb.PluginAPIStatistics
-// 	m.pluginMutex.Lock()
-// 	defer m.pluginMutex.Unlock()
-// 	for i := 0; i < len(m.pluginStat); i++ {
-// 		res = append(res, m.pluginStat[i])
-// 	}
-// 	return res
-// }
-
-// //设置插件接口调用信息
-// func (m *monitorServer) SetPluginStat(data []*monitorpb.PluginAPIStatistics) {
-// 	m.pluginMutex.Lock()
-// 	defer m.pluginMutex.Unlock()
-// 	m.pluginStat = data
-// }
-
-// //获取上报的缓存信息
-// func (m *monitorServer) GetCacheReport(svcKey model.ServiceKey) []*monitorpb.ServiceInfo {
-// 	var res []*monitorpb.ServiceInfo
-// 	m.svcMutex.Lock()
-// 	defer m.svcMutex.Unlock()
-// 	for i := 0; i < len(m.svcCache); i++ {
-// 		if m.svcCache[i].Namespace == svcKey.Namespace && m.svcCache[i].Service == svcKey.Service {
-// 			res = append(res, m.svcCache[i])
-// 		}
-// 	}
-// 	return res
-// }
-
-// //设置monitor中上报的缓存信息
-// func (m *monitorServer) SetCacheReport(data []*monitorpb.ServiceInfo) {
-// 	m.svcMutex.Lock()
-// 	defer m.svcMutex.Unlock()
-// 	m.svcCache = data
-// }
-
-// //获取monitor接收到的熔断状态
-// func (m *monitorServer) GetCircuitBreakStatus(svcKey model.ServiceKey) []*monitorpb.ServiceCircuitbreak {
-// 	var res []*monitorpb.ServiceCircuitbreak
-// 	m.cbMutex.Lock()
-// 	defer m.cbMutex.Unlock()
-// 	for i := 0; i < len(m.cbCache); i++ {
-// 		if m.cbCache[i].Namespace == svcKey.Namespace && m.cbCache[i].Service == svcKey.Service {
-// 			res = append(res, m.cbCache[i])
-// 		}
-// 	}
-// 	return res
-// }
-
-// //设置monitor接收到的熔断状态
-// func (m *monitorServer) SetCircuitBreakCache(data []*monitorpb.ServiceCircuitbreak) {
-// 	m.cbMutex.Lock()
-// 	defer m.cbMutex.Unlock()
-// 	m.cbCache = data
-// }
-
-// //采集负载均衡统计
-// func (m *monitorServer) CollectLoadBalanceInfo(server monitorpb.GrpcAPI_CollectLoadBalanceInfoServer) error {
-// 	for {
-// 		req, err := server.Recv()
-// 		if nil != err {
-// 			if io.EOF == err {
-// 				log.GetBaseLogger().Debugf("Monitor: server receive eof\n")
-// 				return nil
-// 			}
-// 			log.GetBaseLogger().Debugf("Monitor: server recv error %v\n", err)
-// 			return err
-// 		}
-// 		m.lbMutex.Lock()
-// 		m.lbStat = append(m.lbStat, req)
-// 		m.lbMutex.Unlock()
-// 		server.Send(&monitorpb.StatResponse{
-// 			Id:   &wrappers.StringValue{Value: req.GetId()},
-// 			Code: &wrappers.UInt32Value{Value: monitorpb.ReceiveSuccess},
-// 			Info: &wrappers.StringValue{Value: "success"},
-// 		})
-// 		fmt.Printf("receive loadbalance stat data: %v\n", req.String())
-// 	}
-// }
-
-// //获取收集到的负载均衡统计数据
-// func (m *monitorServer) GetLbStat() []*monitorpb.ServiceLoadBalanceInfo {
-// 	var res []*monitorpb.ServiceLoadBalanceInfo
-// 	m.lbMutex.Lock()
-// 	for i := 0; i < len(m.lbStat); i++ {
-// 		res = append(res, m.lbStat[i])
-// 	}
-// 	m.lbMutex.Unlock()
-// 	return res
-// }
-
-// //设置负载均衡数据
-// func (m *monitorServer) SetLbStat(data []*monitorpb.ServiceLoadBalanceInfo) {
-// 	m.lbMutex.Lock()
-// 	m.lbStat = data
-// 	m.lbMutex.Unlock()
-// }
-
-// //获取采集到的限流记录
-// func (m *monitorServer) CollectRateLimitRecord(server monitorpb.GrpcAPI_CollectRateLimitRecordServer) error {
-// 	for {
-// 		req, err := server.Recv()
-// 		if nil != err {
-// 			if io.EOF == err {
-// 				log.GetBaseLogger().Debugf("Monitor: server receive eof\n")
-// 				return nil
-// 			}
-// 			log.GetBaseLogger().Debugf("Monitor: server recv error %v\n", err)
-// 			return err
-// 		}
-// 		m.rlMutex.Lock()
-// 		m.rlStat = append(m.rlStat, req)
-// 		m.rlMutex.Unlock()
-// 		server.Send(&monitorpb.StatResponse{
-// 			Id:   &wrappers.StringValue{Value: req.GetId()},
-// 			Code: &wrappers.UInt32Value{Value: monitorpb.ReceiveSuccess},
-// 			Info: &wrappers.StringValue{Value: "success"},
-// 		})
-// 		fmt.Printf("receive ratelimit record: %v\n", req.String())
-// 	}
-// }
-
-// //获取限流记录
-// func (m *monitorServer) GetRateLimitRecords() []*monitorpb.RateLimitRecord {
-// 	var res []*monitorpb.RateLimitRecord
-// 	m.rlMutex.Lock()
-// 	for i := 0; i < len(m.rlStat); i++ {
-// 		res = append(res, m.rlStat[i])
-// 	}
-// 	m.rlMutex.Unlock()
-// 	return res
-// }
-
-// //设置限流记录
-// func (m *monitorServer) SetRateLimitRecords(data []*monitorpb.RateLimitRecord) {
-// 	m.rlMutex.Lock()
-// 	m.rlStat = data
-// 	m.rlMutex.Unlock()
-// }
-
-// //接收路由调用记录请求
-// func (m *monitorServer) CollectRouteRecord(svr monitorpb.GrpcAPI_CollectRouteRecordServer) error {
-// 	for {
-// 		req, err := svr.Recv()
-// 		if nil != err {
-// 			if io.EOF == err {
-// 				log.GetBaseLogger().Debugf("Monitor: server receive eof\n")
-// 				return nil
-// 			}
-// 			log.GetBaseLogger().Debugf("Monitor: server recv error %v\n", err)
-// 			return err
-// 		}
-// 		m.srMutex.Lock()
-// 		m.srStat = append(m.srStat, req)
-// 		m.srMutex.Unlock()
-// 		svr.Send(&monitorpb.StatResponse{
-// 			Id:   &wrappers.StringValue{Value: req.GetId()},
-// 			Code: &wrappers.UInt32Value{Value: monitorpb.ReceiveSuccess},
-// 			Info: &wrappers.StringValue{Value: "success"},
-// 		})
-// 		fmt.Printf("receive service route record: %v\n", req.String())
-// 	}
-// }
-
-// //获取路由调用记录
-// func (m *monitorServer) GetServiceRouteRecords() []*monitorpb.ServiceRouteRecord {
-// 	var res []*monitorpb.ServiceRouteRecord
-// 	m.srMutex.Lock()
-// 	for i := 0; i < len(m.srStat); i++ {
-// 		res = append(res, m.srStat[i])
-// 	}
-// 	m.srMutex.Unlock()
-// 	return res
-// }
-
-// //设置路由调用记录
-// func (m *monitorServer) SetServiceRouteRecords(data []*monitorpb.ServiceRouteRecord) {
-// 	m.srMutex.Lock()
-// 	m.srStat = data
-// 	m.srMutex.Unlock()
-// }
-
-// //或许网格规则变更记录
-// func (m *monitorServer) GetMeshConfigRecords() []*monitorpb.MeshResourceInfo {
-// 	var res []*monitorpb.MeshResourceInfo
-// 	m.meshMutex.Lock()
-// 	for i := 0; i < len(m.meshStat); i++ {
-// 		res = append(res, m.meshStat[i])
-// 	}
-// 	m.meshMutex.Unlock()
-// 	return res
-// }
-
-// //设置网格变更记录
-// func (m *monitorServer) SetMeshConfigRecords(data []*monitorpb.MeshResourceInfo) {
-// 	m.meshMutex.Lock()
-// 	m.meshStat = data
-// 	m.meshMutex.Unlock()
-// }
-
-// //接收网格规则变更记录
-// func (m *monitorServer) CollectMeshResource(svr monitorpb.GrpcAPI_CollectMeshResourceServer) error {
-// 	for {
-// 		req, err := svr.Recv()
-// 		if nil != err {
-// 			if io.EOF == err {
-// 				log.GetBaseLogger().Debugf("Monitor: server receive eof\n")
-// 				return nil
-// 			}
-// 			log.GetBaseLogger().Debugf("Monitor: server recv error %v\n", err)
-// 			return err
-// 		}
-// 		m.meshMutex.Lock()
-// 		m.meshStat = append(m.meshStat, req)
-// 		m.meshMutex.Unlock()
-// 		svr.Send(&monitorpb.StatResponse{
-// 			Id:   &wrappers.StringValue{Value: req.GetId()},
-// 			Code: &wrappers.UInt32Value{Value: monitorpb.ReceiveSuccess},
-// 			Info: &wrappers.StringValue{Value: "success"},
-// 		})
-// 		fmt.Printf("receive mesh record: %v\n", req.String())
-// 	}
-// }
-=======
 import (
 	"context"
 	"fmt"
@@ -1012,5 +515,4 @@
 		})
 		fmt.Printf("receive mesh record: %v\n", req.String())
 	}
-}
->>>>>>> 8d00ba3b
+}