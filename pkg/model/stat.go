--- conflicted
+++ resolved
@@ -23,29 +23,29 @@
 
 // InstanceGauge 针对单个实例的单次评估指标.
 type InstanceGauge interface {
-	// 获取服务的命名空间
+	// GetNamespace 获取服务的命名空间
 	GetNamespace() string
-	// 获取服务名
+	// GetService 获取服务名
 	GetService() string
-	// 获取调用api
+	// GetAPI 获取调用api
 	GetAPI() ApiOperation
-	// 实例的节点信息
+	// GetHost 实例的节点信息
 	GetHost() string
-	// 实例的端口信息
+	// GetPort 实例的端口信息
 	GetPort() int
-	// 实例的调用返回状态
+	// GetRetStatus 实例的调用返回状态
 	GetRetStatus() RetStatus
-	// 实例的熔断状态
+	// GetCircuitBreakerStatus 实例的熔断状态
 	GetCircuitBreakerStatus() CircuitBreakerStatus
-	// 实例的返回码
+	// GetRetCodeValue 实例的返回码
 	GetRetCodeValue() int32
-	// 调用时延
+	// GetDelay 调用时延
 	GetDelay() *time.Duration
-	// 调用时延
+	// GetDelayRange 调用时延
 	GetDelayRange() ApiDelayRange
-	// 获取被调节点
+	// GetCalledInstance 获取被调节点
 	GetCalledInstance() Instance
-	// 检测指标是否合法
+	// Validate 检测指标是否合法
 	Validate() error
 }
 
@@ -74,42 +74,42 @@
 // EmptyInstanceGauge instangeGauge的空实现.
 type EmptyInstanceGauge struct{}
 
-// GetNamespace.
+// GetNamespace 获取服务的命名空间
 func (e EmptyInstanceGauge) GetNamespace() string {
 	return ""
 }
 
-// GetService.
+// GetService 获取服务名
 func (e EmptyInstanceGauge) GetService() string {
 	return ""
 }
 
-// GetHost.
+// GetHost 实例的节点信息
 func (e EmptyInstanceGauge) GetHost() string {
 	return ""
 }
 
-// GetPort.
+// GetPort 实例的端口信息
 func (e EmptyInstanceGauge) GetPort() int {
 	return -1
 }
 
-// GetRetStatus.
+// GetRetStatus 实例的调用返回状态
 func (e EmptyInstanceGauge) GetRetStatus() RetStatus {
 	return RetFail
 }
 
-// GetCircuitBreakerStatus.
+// GetCircuitBreakerStatus 实例的熔断状态
 func (e EmptyInstanceGauge) GetCircuitBreakerStatus() CircuitBreakerStatus {
 	return nil
 }
 
-// GetRetCodeValue retcode.
+// GetRetCodeValue 实例的返回码 ret code.
 func (e EmptyInstanceGauge) GetRetCodeValue() int32 {
 	return 0
 }
 
-// GetDelay delay.
+// GetDelay 调用时延 delay.
 func (e EmptyInstanceGauge) GetDelay() *time.Duration {
 	return nil
 }
@@ -156,13 +156,9 @@
 	ApiMeshConfig
 	ApiInitCalleeServices
 	ApiMesh
-<<<<<<< HEAD
-	// ApiOperationMax 这个必须在最下面.
-=======
 	ApiProcessRouters
 	ApiProcessLoadBalance
-	// ApiOperationMax这个必须在最下面
->>>>>>> 9fcd487a
+	// ApiOperationMax 这个必须在最下面
 	ApiOperationMax
 )
 
