/**
 * Tencent is pleased to support the open source community by making polaris-go available.
 *
 * Copyright (C) 2019 THL A29 Limited, a Tencent company. All rights reserved.
 *
 * Licensed under the BSD 3-Clause License (the "License");
 * you may not use this file except in compliance with the License.
 * You may obtain a copy of the License at
 *
 * https://opensource.org/licenses/BSD-3-Clause
 *
 * Unless required by applicable law or agreed to in writing, software distributed
 * under the License is distributed on an "AS IS" BASIS, WITHOUT WARRANTIES OR
 * CONDITIONS OF ANY KIND, either express or implied. See the License for the
 * specific language governing permissions and limitations under the License.
 */

package model

import (
	"fmt"
	"sync"
	"sync/atomic"
	"time"

	"github.com/golang/protobuf/proto"
	"github.com/modern-go/reflect2"

	"github.com/hashicorp/go-multierror"
)

// RunMode SDK的运行模式，可以指定为agent或者no-agent模式
type RunMode int

const (
	// ModeNoAgent 以no agent模式运行
	ModeNoAgent = iota
	// ModeWithAgent 带agent模式运行
	ModeWithAgent
)

<<<<<<< HEAD
// ServiceSimple The simplest definition of service information
type ServiceSimple interface {
	// GetService get service name
	GetService() string
	// GetNamespace get the namespace to which the service belongs
	GetNamespace() string
}

//ServiceMetadata 服务元数据信息
type ServiceMetadata interface {
	ServiceSimple
	//获取元数据信息
=======
// ServiceMetadata 服务元数据信息
type ServiceMetadata interface {
	// 获取服务名
	GetService() string
	// 获取命名空间
	GetNamespace() string
	// 获取元数据信息
>>>>>>> 8d00ba3b
	GetMetadata() map[string]string
}

// 服务元数据的ToString操作
func ToStringService(svc ServiceMetadata, printMeta bool) string {
	if reflect2.IsNil(svc) {
		return "nil"
	}
	if printMeta {
		return fmt.Sprintf("{service: %s, namespace: %s, metadata: %s}",
			svc.GetService(), svc.GetNamespace(), svc.GetMetadata())
	}
	return fmt.Sprintf("{service: %s, namespace: %s}", svc.GetService(), svc.GetNamespace())
}

// ServiceInstances 服务实例列表
type ServiceInstances interface {
	ServiceMetadata
	RegistryValue
	// 获取服务实例列表
	GetInstances() []Instance
	// 获取全部实例总权重
	GetTotalWeight() int
	// 获取集群索引
	GetServiceClusters() ServiceClusters
	// 重建缓存索引
	ReloadServiceClusters()
	// 获取单个服务实例
	GetInstance(string) Instance
	// 数据是否来自于缓存文件
	IsCacheLoaded() bool
}

// 断路器状态
type Status int

const (
	// 断路器已打开，代表节点已经被熔断
	Open Status = 1
	// 断路器半开，节点处于刚熔断恢复，只允许少量请求通过
	HalfOpen Status = 2
	// 断路器关闭，节点处于正常工作状态
	Close Status = 3
)

// String toString method
func (s Status) String() string {
	switch s {
	case Open:
		return "open"
	case HalfOpen:
		return "half-open"
	case Close:
		return "close"
	}
	return "unknown"
}

// HealthCheckStatus 健康探测状态
type HealthCheckStatus int

const (
	// Healthy 节点探测结果已经恢复健康, 代表可以放开一部分流量
	Healthy HealthCheckStatus = 1
	// Dead 节点仍然不可用
	Dead HealthCheckStatus = 2
)

// 熔断器状态管理器
type CircuitBreakerStatus interface {
	// 标识被哪个熔断器熔断
	GetCircuitBreaker() string
	// 熔断状态
	GetStatus() Status
	// 状态转换的时间
	GetStartTime() time.Time
	// 是否可以分配请求
	IsAvailable() bool
	// 执行请求分配
	Allocate() bool
	// 获取进入半开状态之后分配的请求数
	GetRequestsAfterHalfOpen() int32
	// 获取进入半开状态之后的失败请求数
	GetFailRequestsAfterHalfOpen() int32
	// 添加半开状态下面的请求数
	AddRequestCountAfterHalfOpen(n int32, success bool) int32
	// 获取分配了最后配额的时间
	GetFinalAllocateTimeInt64() int64
	// 获取状态转换锁，主要是避免状态重复发生转变，如多个协程上报调用失败时，每个stat方法都返回需要转化为熔断状态
	AcquireStatusLock() bool
	// 获取在半开之后，分配出去的请求数，即getOneInstance接口返回这个实例的次数
	AllocatedRequestsAfterHalfOpen() int32
}

// ActiveDetectStatus 健康探测管理器
type ActiveDetectStatus interface {
	// GetStatus 健康探测结果状态
	GetStatus() HealthCheckStatus
	// GetStartTime 状态转换的时间
	GetStartTime() time.Time
}

// 服务实例信息
type Instance interface {
<<<<<<< HEAD
	ServiceSimple
	//获取实例四元组标识
	GetInstanceKey() InstanceKey
	//服务实例唯一标识
=======
	// 获取实例四元组标识
	GetInstanceKey() InstanceKey
	// 实例所在命名空间
	GetNamespace() string
	// 实例所在服务名
	GetService() string
	// 服务实例唯一标识
>>>>>>> 8d00ba3b
	GetId() string
	// 实例的域名/IP信息
	GetHost() string
	// 实例的监听端口
	GetPort() uint32
	// 实例的vpcId
	GetVpcId() string
	// 服务实例的协议
	GetProtocol() string
	// 实例版本号
	GetVersion() string
	// 实例静态权重值
	GetWeight() int
	// 实例优先级信息
	GetPriority() uint32
	// 实例元数据信息
	GetMetadata() map[string]string
	// 实例逻辑分区
	GetLogicSet() string
	// 实例的断路器状态，包括：
	// 打开（被熔断）、半开（探测恢复）、关闭（正常运行）
	GetCircuitBreakerStatus() CircuitBreakerStatus
	// 实例是否健康，基于服务端返回的健康数据
	IsHealthy() bool
	// 实例是否已经被手动隔离
	IsIsolated() bool
	// 实例是否启动了健康检查
	IsEnableHealthCheck() bool
	// 实例所属的大区信息
	GetRegion() string
	// 实例所属的地方信息
	GetZone() string
	// Deprecated，建议使用GetCampus方法
	GetIDC() string
	// 实例所属的园区信息
	GetCampus() string
	// 获取实例的修订版本信息
	// 与上一次比较，用于确认服务实例是否发生变更
	GetRevision() string
}

// InstanceWeight 节点权重
type InstanceWeight struct {
	// 实例ID
	InstanceID string
	// 实例动态权重值
	DynamicWeight uint32
}

// 元数据路由兜底策略
type FailOverHandler int

const (
	// 通配所有可用ip实例，等于关闭meta路由
	GetOneHealth FailOverHandler = 1
	// 匹配不带 metaData key路由
	NotContainMetaKey FailOverHandler = 2
	// 匹配自定义meta
	CustomMeta FailOverHandler = 3
)

type FailOverDefaultMetaConfig struct {
	// 元数据路由兜底策略类型
	Type FailOverHandler
	// 仅type==CustomMeta时需要填写
	Meta map[string]string
}

// 单个服务实例查询请求
type GetOneInstanceRequest struct {
	// 可选，流水号，用于跟踪用户的请求，默认0
	FlowID uint64
	// 必选，服务名
	Service string
	// 必选，命名空间
	Namespace string
	// 可选，元数据信息，仅用于dstMetadata路由插件的过滤
	Metadata map[string]string
	// 是否开启元数据匹配不到时启用自定义匹配规则，仅用于dstMetadata路由插件
	EnableFailOverDefaultMeta bool
	// 自定义匹配规则，仅当EnableFailOverDefaultMeta为true时生效
	FailOverDefaultMeta FailOverDefaultMetaConfig
	// 用户计算hash值的key
	HashKey []byte
	// 已经计算好的hash值，用于一致性hash的负载均衡选择
	// Deprecated: 已弃用，请直接使用HashKey参数传入key来计算hash
	HashValue uint64
	// 主调方服务信息
	SourceService *ServiceInfo
	// 可选，单次查询超时时间，默认直接获取全局的超时配置
	// 用户总最大超时时间为(1+RetryCount) * Timeout
	Timeout *time.Duration
	// 可选，重试次数，默认直接获取全局的超时配置
	RetryCount *int
	// 可选，备份节点数
	// 对于一致性hash等有状态的负载均衡方式
	ReplicateCount int
	// 应答，无需用户填充，由主流程进行填充
	response InstancesResponse
	// 可选，负载均衡算法
	LbPolicy string
	// 金丝雀
	Canary string
}

// 设置超时时间
func (g *GetOneInstanceRequest) SetTimeout(duration time.Duration) {
	g.Timeout = ToDurationPtr(duration)
}

// 设置重试次数
func (g *GetOneInstanceRequest) SetRetryCount(retryCount int) {
	g.RetryCount = &retryCount
}

// 获取服务名
func (g *GetOneInstanceRequest) GetService() string {
	return g.Service
}

// 获取命名空间
func (g *GetOneInstanceRequest) GetNamespace() string {
	return g.Namespace
}

// 获取命名空间
func (g *GetOneInstanceRequest) GetMetadata() map[string]string {
	return g.Metadata
}

// 获取应答指针
func (g *GetOneInstanceRequest) GetResponse() *InstancesResponse {
	return &g.response
}

// 获取超时值指针
func (g *GetOneInstanceRequest) GetTimeoutPtr() *time.Duration {
	return g.Timeout
}

// 获取重试次数指针
func (g *GetOneInstanceRequest) GetRetryCountPtr() *int {
	return g.RetryCount
}

func (g *GetOneInstanceRequest) GetCanary() string {
	return g.Canary
}

func (g *GetOneInstanceRequest) SetCanary(canary string) {
	g.Canary = canary
}

// 校验获取单个服务实例请求对象
func (g *GetOneInstanceRequest) Validate() error {
	if nil == g {
		return NewSDKError(ErrCodeAPIInvalidArgument, nil, "GetOneInstanceRequest can not be nil")
	}
	if err := validateServiceMetadata("GetOneInstanceRequest", g); nil != err {
		return NewSDKError(ErrCodeAPIInvalidArgument, err,
			"fail to validate GetInstancesRequest")
	}
	return nil
}

// 获取所有实例的请求
type GetAllInstancesRequest struct {
	// 可选，流水号，用于跟踪用户的请求，默认0
	FlowID uint64
	// 必选，服务名
	Service string
	// 必选，命名空间
	Namespace string
	// 可选，单次查询超时时间，默认直接获取全局的超时配置
	// 用户总最大超时时间为(1+RetryCount) * Timeout
	Timeout *time.Duration
	// 可选，重试次数，默认直接获取全局的超时配置
	RetryCount *int
	// 应答，无需用户填充，由主流程进行填充
	response InstancesResponse
}

// 设置超时时间
func (g *GetAllInstancesRequest) SetTimeout(duration time.Duration) {
	g.Timeout = ToDurationPtr(duration)
}

// 设置重试次数
func (g *GetAllInstancesRequest) SetRetryCount(retryCount int) {
	g.RetryCount = &retryCount
}

// 获取服务名
func (g *GetAllInstancesRequest) GetService() string {
	return g.Service
}

// 获取命名空间
func (g *GetAllInstancesRequest) GetNamespace() string {
	return g.Namespace
}

// 获取命名空间
func (g *GetAllInstancesRequest) GetMetadata() map[string]string {
	return nil
}

// 获取应答指针
func (g *GetAllInstancesRequest) GetResponse() *InstancesResponse {
	return &g.response
}

// 获取超时值指针
func (g *GetAllInstancesRequest) GetTimeoutPtr() *time.Duration {
	return g.Timeout
}

// 获取重试次数指针
func (g *GetAllInstancesRequest) GetRetryCountPtr() *int {
	return g.RetryCount
}

// 校验获取全部服务实例请求对象
func (g *GetAllInstancesRequest) Validate() error {
	if nil == g {
		return NewSDKError(ErrCodeAPIInvalidArgument, nil, "GetAllInstancesRequest can not be nil")
	}
	if err := validateServiceMetadata("GetAllInstancesRequest", g); nil != err {
		return NewSDKError(ErrCodeAPIInvalidArgument, err,
			"fail to validate GetAllInstancesRequest")
	}
	return nil
}

// 批量服务实例查询请求
type GetInstancesRequest struct {
	// 可选，流水号，用于跟踪用户的请求，默认0
	FlowID uint64
	// 必选，服务名
	Service string
	// 必选，命名空间
	Namespace string
	// 可选，元数据信息，仅用于dstMetadata路由插件的过滤
	Metadata map[string]string
	// 主调方服务信息，只用于路由规则匹配
	SourceService *ServiceInfo
	// 可选，是否包含被熔断的服务实例，默认false
	// Deprecated: 已弃用，1.0版本后会正式去掉，需要返回全量IP直接设置SkipRouteFilter=true
	IncludeCircuitBreakInstances bool
	// 可选，是否包含不健康的服务实例，默认false
	// Deprecated: 已弃用，1.0版本后会正式去掉，需要返回全量IP直接设置SkipRouteFilter=true
	IncludeUnhealthyInstances bool
	// 可选，是否跳过服务路由筛选，默认false
	SkipRouteFilter bool
	// 可选，单次查询超时时间，默认直接获取全局的超时配置
	// 用户总最大超时时间为(1+RetryCount) * Timeout
	Timeout *time.Duration
	// 可选，重试次数，默认直接获取全局的超时配置
	RetryCount *int
	// 应答，无需用户填充，由主流程进行填充
	response InstancesResponse
	// 金丝雀
	Canary string
}

// 设置超时时间
func (g *GetInstancesRequest) SetTimeout(duration time.Duration) {
	g.Timeout = ToDurationPtr(duration)
}

// 设置重试次数
func (g *GetInstancesRequest) SetRetryCount(retryCount int) {
	g.RetryCount = &retryCount
}

// 获取服务名
func (g *GetInstancesRequest) GetService() string {
	return g.Service
}

// 获取命名空间
func (g *GetInstancesRequest) GetNamespace() string {
	return g.Namespace
}

// 获取命名空间
func (g *GetInstancesRequest) GetMetadata() map[string]string {
	return g.Metadata
}

// 获取应答指针
func (g *GetInstancesRequest) GetResponse() *InstancesResponse {
	return &g.response
}

// 获取超时值指针
func (g *GetInstancesRequest) GetTimeoutPtr() *time.Duration {
	return g.Timeout
}

// 获取重试次数指针
func (g *GetInstancesRequest) GetRetryCountPtr() *int {
	return g.RetryCount
}

func (g *GetInstancesRequest) GetCanary() string {
	return g.Canary
}

func (g *GetInstancesRequest) SetCanary(canary string) {
	g.Canary = canary
}

// 校验获取全部服务实例请求对象
func (g *GetInstancesRequest) Validate() error {
	if nil == g {
		return NewSDKError(ErrCodeAPIInvalidArgument, nil, "GetInstancesRequest can not be nil")
	}
	if err := validateServiceMetadata("GetInstancesRequest", g); nil != err {
		return NewSDKError(ErrCodeAPIInvalidArgument, err,
			"fail to validate GetInstancesRequest")
	}
	return nil
}

type GetServicesRequest struct {
	// 可选，流水号，用于跟踪用户的请求，默认0
	FlowID uint64
	// 可选，是否使用业务过滤
	EnableBusiness bool
	// 必选，业务名
	Business string
	// 必选，命名空间
	Namespace string
	// 可选，元数据信息，可用于过滤
	Metadata map[string]string
	// 可选，单次查询超时时间，默认直接获取全局的超时配置
	// 用户总最大超时时间为(1+RetryCount) * Timeout
	Timeout *time.Duration
	// 可选，重试次数，默认直接获取全局的超时配置
	RetryCount *int
}

// 设置超时时间
func (g *GetServicesRequest) SetTimeout(duration time.Duration) {
	g.Timeout = ToDurationPtr(duration)
}

// 设置重试次数
func (g *GetServicesRequest) SetRetryCount(retryCount int) {
	g.RetryCount = &retryCount
}

// 获取超时值指针
func (g *GetServicesRequest) GetTimeoutPtr() *time.Duration {
	return g.Timeout
}

// 获取重试次数指针
func (g *GetServicesRequest) GetRetryCountPtr() *int {
	return g.RetryCount
}

// 验证请求参数
func (g *GetServicesRequest) Validate() error {
	var errs error
	if g.EnableBusiness && len(g.Business) == 0 {
		errs = multierror.Append(errs, fmt.Errorf("enablebusiness but none!"))
		return NewSDKError(ErrCodeAPIInvalidArgument, errs, "input not correct")
	}
	if !g.EnableBusiness && len(g.Metadata) == 0 {
		errs = multierror.Append(errs, fmt.Errorf("metadata empty!"))
		return NewSDKError(ErrCodeAPIInvalidArgument, errs, "input not correct")
	}
	return nil
}

type InitCalleeServiceRequest struct {
	Namespace string
	Service   string
	Timeout   *time.Duration
}

func (g *InitCalleeServiceRequest) Validate() error {
	var errs error
	if g.Service == "" || g.Namespace == "" {
		errs = multierror.Append(errs, fmt.Errorf("namespace or service is empty"))
		return NewSDKError(ErrCodeAPIInvalidArgument, errs, "input not correct")
	}
	return nil
}

// 批量服务
type Services interface {
	RegistryValue
	GetNamespace() string
	GetService() string
	GetValue() interface{}
}

// 批量服务应答
type ServicesResponse struct {
	// 规则类型
	Type EventType
	// 所属服务
	Service ServiceKey
	// 规则对象，不同EventType对应不同类型实例
	Value interface{}
	// 规则版本信息
	Revision string
	// 规则缓存
	// RuleCache RuleCache
	// 规则校验异常
	ValidateError error
}

// 获取类型
func (s *ServicesResponse) GetType() EventType {
	return s.Type
}

// 获取值
// PB场景下，路由规则类型为*Routing
func (s *ServicesResponse) GetValue() interface{} {
	return s.Value
}

// 配置规则是否已经加载
func (s *ServicesResponse) IsInitialized() bool {
	return true
}

// 获取配置规则的修订版本信息
func (s *ServicesResponse) GetRevision() string {
	return s.Revision
}

// 获取命名空间
func (s *ServicesResponse) GetNamespace() string {
	return s.Service.Namespace
}

// 获取服务名
func (s *ServicesResponse) GetService() string {
	return s.Service.Service
}

// 获取规则校验异常
func (s *ServicesResponse) GetValidateError() error {
	return s.ValidateError
}

// 服务信息
type ServiceInfo struct {
	// 必选，服务名
	Service string
	// 必选，命名空间
	Namespace string
	// 可选，服务元数据信息
	Metadata map[string]string
}

// 获取服务名
func (i *ServiceInfo) GetService() string {
	return i.Service
}

// 获取命名空间
func (i *ServiceInfo) GetNamespace() string {
	return i.Namespace
}

// 获取元数据信息
func (i *ServiceInfo) GetMetadata() map[string]string {
	return i.Metadata
}

// 格式化输出内容
func (i ServiceInfo) String() string {
	return ToStringService(&i, true)
}

type OneInstanceResponse struct {
	InstancesResponse
}

// GetInstance get the only instance
func (o *OneInstanceResponse) GetInstance() Instance {
	if len(o.InstancesResponse.Instances) > 0 {
		return o.InstancesResponse.Instances[0]
	}
	return nil
}

// 服务实例查询应答
type InstancesResponse struct {
	ServiceInfo
	// 可选，流水号，用于跟踪用户的请求，默认0
	FlowID uint64
	// 服务权重类型
	TotalWeight int
	// 获取实例的修订版本信息
	// 与上一次比较，用于确认服务实例是否发生变更
	Revision string
	// 服务实例列表
	Instances []Instance
	// 当前查询结果所属的集群，如果是获取GetOneInstance返回的结果，则为nil
	Cluster *Cluster
}

// 获取配置类型
func (i *InstancesResponse) GetType() EventType {
	return EventInstances
}

// 获取服务实例列表
func (i *InstancesResponse) GetInstances() []Instance {
	return i.Instances
}

// 获取单个服务实例
func (i *InstancesResponse) GetInstance(instanceId string) Instance {
	for _, v := range i.Instances {
		if v.GetId() == instanceId {
			return v
		}
	}
	return nil
}

// 服务实例列表是否已经加载
func (i *InstancesResponse) IsInitialized() bool {
	return true
}

// 数据是否来自于缓存文件
func (i *InstancesResponse) IsCacheLoaded() bool {
	return false
}

// 获取服务的修订版本信息
func (i *InstancesResponse) GetRevision() string {
	return i.Revision
}

// 获取全部实例总权重
func (i *InstancesResponse) GetTotalWeight() int {
	return i.TotalWeight
}

// 获取集群缓存
func (i *InstancesResponse) GetServiceClusters() ServiceClusters {
	if nil == i.Cluster {
		return nil
	}
	return i.Cluster.GetClusters()
}

// 重建集群缓存
func (i *InstancesResponse) ReloadServiceClusters() {
	if nil == i.Cluster {
		return
	}
	i.Cluster.clusters.GetServiceInstances().ReloadServiceClusters()
}

// 调用结果状态
type RetStatus int

const (
	// 调用成功
	RetSuccess RetStatus = 1
	// 调用失败
	RetFail RetStatus = 2
)

// ServiceCallResult 服务调用结果
type ServiceCallResult struct {
	EmptyInstanceGauge
	// 上报的服务实例
	CalledInstance Instance
	// 必选，本地服务调用的状态，正常or异常
	RetStatus RetStatus
	// 必选，本地服务调用的返回码
	RetCode *int32
	// 必选，被调服务实例获取接口的最大时延
	Delay *time.Duration
}

// API调用的唯一标识
type APICallKey struct {
	// 调用的API接口名字
	APIName ApiOperation
	// 必选，本地服务调用的错误码
	RetCode ErrCode
	// 延迟的范围
	DelayRange ApiDelayRange
}

// 校验InstanceDeRegisterRequest
func (s *ServiceCallResult) Validate() error {
	if nil == s {
		return NewSDKError(ErrCodeAPIInvalidArgument, nil, "ServiceCallResult can not be nil")
	}
	var errs error
	if nil == s.CalledInstance || reflect2.IsNil(s.CalledInstance) {
		errs = multierror.Append(errs, fmt.Errorf("ServiceCallResult: The instance called can not be empty"))
	}
	if s.RetStatus != RetSuccess && s.RetStatus != RetFail {
		errs = multierror.Append(errs,
			fmt.Errorf("ServiceCallResult: retStatus should be const RetSuccess or RetFail"))
	}
	if nil == s.GetRetCode() {
		errs = multierror.Append(errs, fmt.Errorf("ServiceCallResult: retCode should not be empty"))
	}
	if nil == s.GetDelay() {
		errs = multierror.Append(errs, fmt.Errorf("ServiceCallResult: delay should not be empty"))
	}
	if nil != errs {
		return NewSDKError(ErrCodeAPIInvalidArgument, errs, "fail to validate ServiceCallResult: ")
	}
	return nil
}

// 设置返回状态
func (s *ServiceCallResult) SetRetStatus(retStatus RetStatus) *ServiceCallResult {
	s.RetStatus = retStatus
	return s
}

// 设置实例
func (s *ServiceCallResult) SetCalledInstance(inst Instance) *ServiceCallResult {
	s.CalledInstance = inst
	return s
}

// 实例所属服务名
func (s *ServiceCallResult) GetService() string {
	return s.CalledInstance.GetService()
}

// 实例所属命名空间
func (s *ServiceCallResult) GetNamespace() string {
	return s.CalledInstance.GetNamespace()
}

// 实例ID
func (s *ServiceCallResult) GetID() string {
	return s.CalledInstance.GetId()
}

// 获取被调服务实例
func (s *ServiceCallResult) GetCalledInstance() Instance {
	return s.CalledInstance
}

// 实例的节点信息
func (s *ServiceCallResult) GetHost() string {
	return s.CalledInstance.GetHost()
}

// 实例的端口信息
func (s *ServiceCallResult) GetPort() int {
	return int(s.CalledInstance.GetPort())
}

// 实例的返回码
func (s *ServiceCallResult) GetRetCode() *int32 {
	return s.RetCode
}

// 实例的返回码
func (s *ServiceCallResult) GetRetCodeValue() int32 {
	if nil == s.RetCode {
		return 0
	}
	return *s.RetCode
}

// 设置实例返回码
func (s *ServiceCallResult) SetRetCode(value int32) *ServiceCallResult {
	s.RetCode = &value
	return s
}

// 调用时延
func (s *ServiceCallResult) GetDelay() *time.Duration {
	return s.Delay
}

// 设置时延值
func (s *ServiceCallResult) SetDelay(duration time.Duration) *ServiceCallResult {
	s.Delay = ToDurationPtr(duration)
	return s
}

// 获取本地调用状态
func (s *ServiceCallResult) GetRetStatus() RetStatus {
	return s.RetStatus
}

// sdk api调用结果
type APICallResult struct {
	EmptyInstanceGauge
	APICallKey
	// 必选，本地服务调用的状态，正常or异常
	RetStatus RetStatus
	// 必选，调用延时
	delay time.Duration
}

// 设置成功的调用结果
func (a *APICallResult) SetSuccess(delay time.Duration) {
	a.RetStatus = RetSuccess
	a.RetCode = ErrCodeSuccess
	a.SetDelay(delay)
}

// 设置失败的调用结果
func (a *APICallResult) SetFail(retCode ErrCode, delay time.Duration) {
	a.RetStatus = RetFail
	a.RetCode = retCode
	a.SetDelay(delay)
}

// 获取调用api
func (a *APICallResult) GetAPI() ApiOperation {
	return a.APICallKey.APIName
}

// 实例的调用返回状态
func (a *APICallResult) GetRetStatus() RetStatus {
	return a.RetStatus
}

// 实例的返回码
func (a *APICallResult) GetRetCode() *int32 {
	r := int32(a.RetCode)
	return &r
}

// 实例的返回码
func (a *APICallResult) GetRetCodeValue() int32 {
	return int32(a.RetCode)
}

// 调用时延
func (a *APICallResult) GetDelay() *time.Duration {
	return &a.delay
}

// 设置调用时延
func (a *APICallResult) SetDelay(delay time.Duration) {
	a.delay = delay
	a.DelayRange = GetApiDelayRange(a.delay)
}

// 返回延迟范围
func (a *APICallResult) GetDelayRange() ApiDelayRange {
	return a.DelayRange
}

// InstanceHeartbeatRequest 心跳上报请求
type InstanceHeartbeatRequest struct {
	// 必选，服务名
	Service string
	// 必选，服务访问Token
	ServiceToken string
	// 必选，命名空间
	Namespace string
	// 必选，服务实例ID
	InstanceID string
	// 必选，服务实例ip
	Host string
	// 必选，服务实例端口
	Port int
	// 可选，单次查询超时时间，默认直接获取全局的超时配置
	// 用户总最大超时时间为(1+RetryCount) * Timeout
	Timeout *time.Duration
	// 可选，重试次数，默认直接获取全局的超时配置
	RetryCount *int
}

// 打印消息内容
func (g InstanceHeartbeatRequest) String() string {
	return fmt.Sprintf("{service=%s, namespace=%s, host=%s, port=%d, instanceID=%s}",
		g.Service, g.Namespace, g.Host, g.Port, g.InstanceID)
}

// 设置超时时间
func (g *InstanceHeartbeatRequest) SetTimeout(duration time.Duration) {
	g.Timeout = ToDurationPtr(duration)
}

// 设置重试次数
func (g *InstanceHeartbeatRequest) SetRetryCount(retryCount int) {
	g.RetryCount = &retryCount
}

// 获取超时值指针
func (g *InstanceHeartbeatRequest) GetTimeoutPtr() *time.Duration {
	return g.Timeout
}

// 获取重试次数指针
func (g *InstanceHeartbeatRequest) GetRetryCountPtr() *int {
	return g.RetryCount
}

// 校验InstanceDeRegisterRequest
func (i *InstanceHeartbeatRequest) Validate() error {
	if nil == i {
		return NewSDKError(ErrCodeAPIInvalidArgument, nil, "InstanceHeartbeatRequest can not be nil")
	}
	var errs error
	if len(i.InstanceID) > 0 {
		return errs
	}
	if len(i.Service) == 0 {
		errs = multierror.Append(errs, fmt.Errorf("InstanceHeartbeatRequest:"+
			" serviceName should not be empty when instanceId is empty"))
	}
	if len(i.Namespace) == 0 {
		errs = multierror.Append(errs, fmt.Errorf("InstanceHeartbeatRequest:"+
			" namespace should not be empty when instanceId is empty"))
	}
	if len(i.Host) == 0 {
		errs = multierror.Append(errs, fmt.Errorf("InstanceHeartbeatRequest:"+
			" host should not be empty when instanceId is empty"))
	}
	if i.Port <= 0 || i.Port >= 65536 {
		errs = multierror.Append(errs, fmt.Errorf("InstanceRegisterRequest: port should be in range (0, 65536)"))
	}
	if nil != errs {
		return NewSDKError(ErrCodeAPIInvalidArgument, errs, "fail to validate InstanceHeartbeatRequest: ")
	}
	return nil
}

// InstanceDeRegisterRequest 反注册服务请求
type InstanceDeRegisterRequest struct {
	// 服务名
	Service string
	// 服务访问Token
	ServiceToken string
	// 命名空间
	Namespace string
	// 服务实例ID
	InstanceID string
	// 服务实例ip
	Host string
	// 服务实例端口
	Port int
	// 可选，单次查询超时时间，默认直接获取全局的超时配置
	// 用户总最大超时时间为(1+RetryCount) * Timeout
	Timeout *time.Duration
	// 可选，重试次数，默认直接获取全局的超时配置
	RetryCount *int
}

// 打印消息内容
func (g InstanceDeRegisterRequest) String() string {
	return fmt.Sprintf("{service=%s, namespace=%s, host=%s, port=%d, instanceID=%s}",
		g.Service, g.Namespace, g.Host, g.Port, g.InstanceID)
}

// 设置超时时间
func (g *InstanceDeRegisterRequest) SetTimeout(duration time.Duration) {
	g.Timeout = ToDurationPtr(duration)
}

// 设置重试次数
func (g *InstanceDeRegisterRequest) SetRetryCount(retryCount int) {
	g.RetryCount = &retryCount
}

// 获取超时值指针
func (g *InstanceDeRegisterRequest) GetTimeoutPtr() *time.Duration {
	return g.Timeout
}

// 获取重试次数指针
func (g *InstanceDeRegisterRequest) GetRetryCountPtr() *int {
	return g.RetryCount
}

// 校验InstanceDeRegisterRequest
func (i *InstanceDeRegisterRequest) Validate() error {
	if nil == i {
		return NewSDKError(ErrCodeAPIInvalidArgument, nil, "InstanceDeRegisterRequest can not be nil")
	}
	var errs error
	if len(i.InstanceID) > 0 {
		return errs
	}
	if len(i.Service) == 0 {
		errs = multierror.Append(errs, fmt.Errorf("InstanceHeartbeatRequest:"+
			" serviceName should not be empty when instanceId is empty"))
	}
	if len(i.Namespace) == 0 {
		errs = multierror.Append(errs, fmt.Errorf("InstanceHeartbeatRequest:"+
			" namespace should not be empty when instanceId is empty"))
	}
	if len(i.Host) == 0 {
		errs = multierror.Append(errs, fmt.Errorf("InstanceHeartbeatRequest:"+
			" host should not be empty when instanceId is empty"))
	}
	if i.Port <= 0 || i.Port >= 65536 {
		errs = multierror.Append(errs, fmt.Errorf("InstanceRegisterRequest: port should be in range (0, 65536)"))
	}
	if nil != errs {
		return NewSDKError(ErrCodeAPIInvalidArgument, errs, "fail to validate InstanceDeRegisterRequest: ")
	}
	return nil
}

const (
	// 最小权重值
	MinWeight int = 0
	// 最大权重值
	MaxWeight int = 10000
	// 最小优先级
	MinPriority = 0
	// 最大优先级
	MaxPriority = 9
)

const (
	// 健康检查类型：心跳
	HealthCheckTypeHeartBeat int = 0
)

// InstanceRegisterRequest 注册服务请求
type InstanceRegisterRequest struct {
	// 必选，服务名
	Service string
	// 必选，服务访问Token
	ServiceToken string
	// 必选，命名空间
	Namespace string
	// 必选，服务监听host，支持IPv6地址
	Host string
	// 必选，服务实例监听port
	Port int

	// 以下字段可选，默认nil表示客户端不配置，使用服务端配置
	// 服务协议
	Protocol *string
	// 服务权重，默认100，范围0-10000
	Weight *int
	// 实例优先级，默认为0，数值越小，优先级越高
	Priority *int
	// 实例提供服务版本号
	Version *string
	// 用户自定义metadata信息
	Metadata map[string]string
	// 该服务实例是否健康，默认健康
	Healthy *bool
	// 该服务实例是否隔离，默认不隔离
	Isolate *bool
	// ttl超时时间，如果节点要调用heartbeat上报，则必须填写，否则会400141错误码，单位：秒
	TTL *int

	// 可选，单次查询超时时间，默认直接获取全局的超时配置
	// 用户总最大超时时间为(1+RetryCount) * Timeout
	Timeout *time.Duration
	// 可选，重试次数，默认直接获取全局的超时配置
	RetryCount *int
}

// 打印消息内容
func (g InstanceRegisterRequest) String() string {
	return fmt.Sprintf("{service=%s, namespace=%s, host=%s, port=%d}", g.Service, g.Namespace, g.Host, g.Port)
}

// 设置实例是否健康
func (g *InstanceRegisterRequest) SetHealthy(healthy bool) {
	g.Healthy = &healthy
}

// 设置实例是否隔离
func (g *InstanceRegisterRequest) SetIsolate(isolate bool) {
	g.Isolate = &isolate
}

// 设置超时时间
func (g *InstanceRegisterRequest) SetTimeout(duration time.Duration) {
	g.Timeout = ToDurationPtr(duration)
}

// 设置重试次数
func (g *InstanceRegisterRequest) SetRetryCount(retryCount int) {
	g.RetryCount = &retryCount
}

// 设置服务实例TTL
func (g *InstanceRegisterRequest) SetTTL(ttl int) {
	g.TTL = &ttl
}

// 获取超时值指针
func (g *InstanceRegisterRequest) GetTimeoutPtr() *time.Duration {
	return g.Timeout
}

// 获取重试次数指针
func (g *InstanceRegisterRequest) GetRetryCountPtr() *int {
	return g.RetryCount
}

// 校验元数据的key是否为空
func validateMetadata(prefix string, metadata map[string]string) error {
	if len(metadata) > 0 {
		for key := range metadata {
			if len(key) == 0 {
				return fmt.Errorf("%s: metadata has empty key", prefix)
			}
		}
	}
	return nil
}

// 校验InstanceRegisterRequest
func (g *InstanceRegisterRequest) Validate() error {
	if nil == g {
		return NewSDKError(ErrCodeAPIInvalidArgument, nil, "InstanceRegisterRequest can not be nil")
	}
	var errs error
	if len(g.Service) == 0 {
		errs = multierror.Append(errs, fmt.Errorf("InstanceRegisterRequest: serviceName should not be empty"))
	}
	if len(g.Namespace) == 0 {
		errs = multierror.Append(errs, fmt.Errorf("InstanceRegisterRequest: namespace should not be empty"))
	}
	if len(g.Host) == 0 {
		errs = multierror.Append(errs, fmt.Errorf("InstanceRegisterRequest: host should not be empty"))
	}
	if g.Port <= 0 || g.Port >= 65536 {
		errs = multierror.Append(errs, fmt.Errorf("InstanceRegisterRequest: port should be in range (0, 65536)"))
	}
	if nil != g.Weight && (*g.Weight < MinWeight || *g.Weight > MaxWeight) {
		errs = multierror.Append(errs,
			fmt.Errorf("InstanceRegisterRequest: weight should be in range [%d, %d]", MinWeight, MaxWeight))
	}
	if nil != g.Priority && (*g.Priority < MinPriority || *g.Priority > MaxPriority) {
		errs = multierror.Append(errs,
			fmt.Errorf("InstanceRegisterRequest: priority should be in range [%d, %d]", MinPriority, MaxPriority))
	}
	var err error
	if err = validateMetadata("InstanceRegisterRequest", g.Metadata); nil != err {
		errs = multierror.Append(errs, err)
	}
	if nil != errs {
		return NewSDKError(ErrCodeAPIInvalidArgument, errs, "fail to validate InstanceRegisterRequest: ")
	}
	return nil
}

// InstanceRegisterResponse 注册服务应答
type InstanceRegisterResponse struct {
	// 实例ID
	InstanceID string
	// 实例是否已存在
	Existed bool
}

// 客户端上报请求信息
type ReportClientRequest struct {
	// 客户端IP地址
	Host string
	// 客户端版本信息
	Version string
	// 可选，单次查询超时时间，默认直接获取全局的超时配置
	// 用户总最大超时时间为(1+RetryCount) * Timeout
	Timeout time.Duration
	// 持久化回调
	PersistHandler func(message proto.Message) error
}

// 校验ReportClientRequest
func (r *ReportClientRequest) Validate() error {
	if nil == r {
		return NewSDKError(ErrCodeAPIInvalidArgument, nil, "ReportClientRequest can not be nil")
	}
	var errs error
	if len(r.Version) == 0 {
		errs = multierror.Append(errs, fmt.Errorf("ReportClientRequest: version should not be empty"))
	}
	if nil != errs {
		return NewSDKError(ErrCodeAPIInvalidArgument, errs, "fail to validate ReportClientRequest: ")
	}
	return nil
}

// 客户端上报应答信息
type ReportClientResponse struct {
	Mode    RunMode
	Version string
	Region  string
	Zone    string
	Campus  string
}

// 服务路由实例过滤计算
type routeFilterCounter struct {
	value int32
}

// 增加偏移值
func (r *routeFilterCounter) addValue(diff int32) {
	atomic.AddInt32(&r.value, diff)
}

// 获取过滤值
func (r *routeFilterCounter) getValue() int32 {
	return atomic.LoadInt32(&r.value)
}

// 本地缓存中过滤的实例数量
type FilteredInstanceCounter struct {
	isolatedInstances  int32
	unhealthyInstances int32
	// 服务路由插件过滤的节点计数器, key pluginName, value
	routeFilterCounters sync.Map
}

// 增加过滤的被隔离实例数量
func (f *FilteredInstanceCounter) AddIsolatedInstances(n int32) {
	atomic.AddInt32(&f.isolatedInstances, n)
}

// 被隔离实例数量
func (f *FilteredInstanceCounter) GetIsolatedInstances() int32 {
	return atomic.LoadInt32(&f.isolatedInstances)
}

// 增加过滤的不健康实例数量
func (f *FilteredInstanceCounter) AddUnhealthyInstances(n int32) {
	atomic.AddInt32(&f.unhealthyInstances, n)
}

// 不健康实例数量
func (f *FilteredInstanceCounter) GetUnhealthyInstances() int32 {
	return atomic.LoadInt32(&f.unhealthyInstances)
}

// 增加被就近接入路由过滤的实例数量
func (f *FilteredInstanceCounter) AddRouteFilteredInstances(routerName string, n int32) {
	value, loaded := f.routeFilterCounters.LoadOrStore(routerName, &routeFilterCounter{value: n})
	if loaded {
		value.(*routeFilterCounter).addValue(n)
	}
}

// 就近接入路由过滤的实例数量
func (f *FilteredInstanceCounter) getRouteFilteredInstances(routerName string) int32 {
	value, loaded := f.routeFilterCounters.Load(routerName)
	if loaded {
		return value.(*routeFilterCounter).getValue()
	}
	return 0
}

// 校验服务元数据信息
func validateServiceMetadata(prefix string, svcMeta ServiceMetadata) error {
	var errs error
	if len(svcMeta.GetService()) == 0 {
		errs = multierror.Append(errs, fmt.Errorf("%s: service is empty", prefix))
	}
	if len(svcMeta.GetNamespace()) == 0 {
		errs = multierror.Append(errs, fmt.Errorf("%s: namespace is empty", prefix))
	}
	if len(svcMeta.GetMetadata()) > 0 {
		for k := range svcMeta.GetMetadata() {
			if len(k) == 0 {
				errs = multierror.Append(errs, fmt.Errorf("%s: metadata has empty key", prefix))
				break
			}
		}
	}
	return errs
}<|MERGE_RESOLUTION|>--- conflicted
+++ resolved
@@ -39,7 +39,6 @@
 	ModeWithAgent
 )
 
-<<<<<<< HEAD
 // ServiceSimple The simplest definition of service information
 type ServiceSimple interface {
 	// GetService get service name
@@ -52,15 +51,6 @@
 type ServiceMetadata interface {
 	ServiceSimple
 	//获取元数据信息
-=======
-// ServiceMetadata 服务元数据信息
-type ServiceMetadata interface {
-	// 获取服务名
-	GetService() string
-	// 获取命名空间
-	GetNamespace() string
-	// 获取元数据信息
->>>>>>> 8d00ba3b
 	GetMetadata() map[string]string
 }
 
@@ -165,20 +155,10 @@
 
 // 服务实例信息
 type Instance interface {
-<<<<<<< HEAD
 	ServiceSimple
 	//获取实例四元组标识
 	GetInstanceKey() InstanceKey
 	//服务实例唯一标识
-=======
-	// 获取实例四元组标识
-	GetInstanceKey() InstanceKey
-	// 实例所在命名空间
-	GetNamespace() string
-	// 实例所在服务名
-	GetService() string
-	// 服务实例唯一标识
->>>>>>> 8d00ba3b
 	GetId() string
 	// 实例的域名/IP信息
 	GetHost() string
