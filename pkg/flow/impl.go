--- conflicted
+++ resolved
@@ -298,19 +298,11 @@
 // 优先使用被调配置的负载均衡算法，其次选择用户选择的算法
 func (e *Engine) getLoadBalancer(svcInstances model.ServiceInstances, chooseAlgorithm string) (
 	loadbalancer.LoadBalancer, error) {
-<<<<<<< HEAD
-	svcInstancesProto := svcInstances.(*pb.ServiceInstancesInProto)
-	svcLoadbalancer := svcInstancesProto.GetServiceLoadbalancer()
-	if reflect2.IsNil(svcLoadbalancer) {
-		if chooseAlgorithm == "" {
-			return e.loadbalancer, nil
-=======
 	svcInstancesProto, ok := svcInstances.(*pb.ServiceInstancesInProto)
 	if ok {
 		svcLoadbalancer := svcInstancesProto.GetServiceLoadbalancer()
 		if !reflect2.IsNil(svcLoadbalancer) {
 			return svcLoadbalancer, nil
->>>>>>> 9fcd487a
 		}
 		return data.GetLoadBalancerByLbType(chooseAlgorithm, e.plugins)
 	}
