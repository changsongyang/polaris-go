# Polaris Go

[English Document](./README.md)

## 使用服务路由功能

北极星支持根据请求标签、实例标签和标签匹配规则，对线上流量进行动态调度，可以应用于按地域就近、单元化隔离和金丝雀发布等多种场景。

## 如何使用

### 构建可执行文件

构建 provider

```
# linux/mac构建命令
cd ./provider
go build -o provider

# windows构建命令
cd ./consumer
go build -o provider.exe
```

构建 consumer

```
# linux/mac构建命令
cd ./consumer
go build -o consumer

# windows构建命令
cd ./consumer
go build -o consumer.exe
```

### 创建服务

预先通过北极星控制台创建对应的服务，如果是通过本地一键安装包的方式安装，直接在浏览器通过127.0.0.1:8080打开控制台

### 创建路由规则

![create_service_rule](./image/create_service_rule.png)

### 修改配置

指定北极星服务端地址，需编辑polaris.yaml文件，填入服务端地址

```
global:
  serverConnector:
    addresses:
    - 127.0.0.1:8091
```
### 执行程序

运行构建出的**provider**可执行文件

<<<<<<< HEAD
- linux/mac运行命令
```
./provider --metadata="env=dev" > provider-20000.log 2>&1 &
./provider --metadata="env=test" > provider-20001.log 2>&1 &
./provider --metadata="env=pre" > provider-20002.log 2>&1 &
./provider --metadata="env=prod" > provider-20003.log 2>&1 &
=======
>>>>>>> ddddfe50
```
# linux/mac运行命令
./provider --metadata="env=dev" > provider-20000.log 2>&1 &
./provider --metadata="env=test" > provider-20001.log 2>&1 &
./provider --metadata="env=pre" > provider-20002.log 2>&1 &
./provider --metadata="env=prod" > provider-20003.log 2>&1 &

<<<<<<< HEAD
- windows运行命令
```
./provider.exe --metadata="env=dev" > provider-20000.log 2>&1 &
./provider.exe --metadata="env=test" > provider-20001.log 2>&1 &
./provider.exe --metadata="env=pre" > provider-20002.log 2>&1 &
./provider.exe --metadata="env=prod" > provider-20003.log 2>&1 &
=======
# windows运行命令
./provider.exe --metadata="env=dev" > provider-20000.log
./provider.exe --metadata="env=test" > provider-20001.log
./provider.exe --metadata="env=pre" > provider-20002.log
./provider.exe --metadata="env=prod" > provider-20003.log
>>>>>>> ddddfe50
```

运行构建出的**consumer**可执行文件

> consumer

```
# linux/mac运行命令
./consumer --selfNamespace={selfName} --selfService=EchoConsumer

# windows运行命令
./consumer.exe --selfNamespace={selfName} --selfService=EchoConsumer
```

### 验证

通过设置请求头参数***env***的值，实现路由到不同的服务实例

```
curl -H 'env: pre' http://127.0.0.1:18080/echo

Hello, I'm RouteEchoServer Provider, My metadata's : env=pre, host : x.x.x.x:x
```<|MERGE_RESOLUTION|>--- conflicted
+++ resolved
@@ -1,111 +1,93 @@
-# Polaris Go
-
-[English Document](./README.md)
-
-## 使用服务路由功能
-
-北极星支持根据请求标签、实例标签和标签匹配规则，对线上流量进行动态调度，可以应用于按地域就近、单元化隔离和金丝雀发布等多种场景。
-
-## 如何使用
-
-### 构建可执行文件
-
-构建 provider
-
-```
-# linux/mac构建命令
-cd ./provider
-go build -o provider
-
-# windows构建命令
-cd ./consumer
-go build -o provider.exe
-```
-
-构建 consumer
-
-```
-# linux/mac构建命令
-cd ./consumer
-go build -o consumer
-
-# windows构建命令
-cd ./consumer
-go build -o consumer.exe
-```
-
-### 创建服务
-
-预先通过北极星控制台创建对应的服务，如果是通过本地一键安装包的方式安装，直接在浏览器通过127.0.0.1:8080打开控制台
-
-### 创建路由规则
-
-![create_service_rule](./image/create_service_rule.png)
-
-### 修改配置
-
-指定北极星服务端地址，需编辑polaris.yaml文件，填入服务端地址
-
-```
-global:
-  serverConnector:
-    addresses:
-    - 127.0.0.1:8091
-```
-### 执行程序
-
-运行构建出的**provider**可执行文件
-
-<<<<<<< HEAD
-- linux/mac运行命令
-```
-./provider --metadata="env=dev" > provider-20000.log 2>&1 &
-./provider --metadata="env=test" > provider-20001.log 2>&1 &
-./provider --metadata="env=pre" > provider-20002.log 2>&1 &
-./provider --metadata="env=prod" > provider-20003.log 2>&1 &
-=======
->>>>>>> ddddfe50
-```
-# linux/mac运行命令
-./provider --metadata="env=dev" > provider-20000.log 2>&1 &
-./provider --metadata="env=test" > provider-20001.log 2>&1 &
-./provider --metadata="env=pre" > provider-20002.log 2>&1 &
-./provider --metadata="env=prod" > provider-20003.log 2>&1 &
-
-<<<<<<< HEAD
-- windows运行命令
-```
-./provider.exe --metadata="env=dev" > provider-20000.log 2>&1 &
-./provider.exe --metadata="env=test" > provider-20001.log 2>&1 &
-./provider.exe --metadata="env=pre" > provider-20002.log 2>&1 &
-./provider.exe --metadata="env=prod" > provider-20003.log 2>&1 &
-=======
-# windows运行命令
-./provider.exe --metadata="env=dev" > provider-20000.log
-./provider.exe --metadata="env=test" > provider-20001.log
-./provider.exe --metadata="env=pre" > provider-20002.log
-./provider.exe --metadata="env=prod" > provider-20003.log
->>>>>>> ddddfe50
-```
-
-运行构建出的**consumer**可执行文件
-
-> consumer
-
-```
-# linux/mac运行命令
-./consumer --selfNamespace={selfName} --selfService=EchoConsumer
-
-# windows运行命令
-./consumer.exe --selfNamespace={selfName} --selfService=EchoConsumer
-```
-
-### 验证
-
-通过设置请求头参数***env***的值，实现路由到不同的服务实例
-
-```
-curl -H 'env: pre' http://127.0.0.1:18080/echo
-
-Hello, I'm RouteEchoServer Provider, My metadata's : env=pre, host : x.x.x.x:x
+# Polaris Go
+
+[English Document](./README.md)
+
+## 使用服务路由功能
+
+北极星支持根据请求标签、实例标签和标签匹配规则，对线上流量进行动态调度，可以应用于按地域就近、单元化隔离和金丝雀发布等多种场景。
+
+## 如何使用
+
+### 构建可执行文件
+
+构建 provider
+
+```
+# linux/mac构建命令
+cd ./provider
+go build -o provider
+
+# windows构建命令
+cd ./consumer
+go build -o provider.exe
+```
+
+构建 consumer
+
+```
+# linux/mac构建命令
+cd ./consumer
+go build -o consumer
+
+# windows构建命令
+cd ./consumer
+go build -o consumer.exe
+```
+
+### 创建服务
+
+预先通过北极星控制台创建对应的服务，如果是通过本地一键安装包的方式安装，直接在浏览器通过127.0.0.1:8080打开控制台
+
+### 创建路由规则
+
+![create_service_rule](./image/create_service_rule.png)
+
+### 修改配置
+
+指定北极星服务端地址，需编辑polaris.yaml文件，填入服务端地址
+
+```
+global:
+  serverConnector:
+    addresses:
+    - 127.0.0.1:8091
+```
+### 执行程序
+
+运行构建出的**provider**可执行文件
+
+```
+# linux/mac运行命令
+./provider --metadata="env=dev" > provider-20000.log 2>&1 &
+./provider --metadata="env=test" > provider-20001.log 2>&1 &
+./provider --metadata="env=pre" > provider-20002.log 2>&1 &
+./provider --metadata="env=prod" > provider-20003.log 2>&1 &
+
+# windows运行命令
+./provider.exe --metadata="env=dev" > provider-20000.log
+./provider.exe --metadata="env=test" > provider-20001.log
+./provider.exe --metadata="env=pre" > provider-20002.log
+./provider.exe --metadata="env=prod" > provider-20003.log
+```
+
+运行构建出的**consumer**可执行文件
+
+> consumer
+
+```
+# linux/mac运行命令
+./consumer --selfNamespace={selfName} --selfService=EchoConsumer
+
+# windows运行命令
+./consumer.exe --selfNamespace={selfName} --selfService=EchoConsumer
+```
+
+### 验证
+
+通过设置请求头参数***env***的值，实现路由到不同的服务实例
+
+```
+curl -H 'env: pre' http://127.0.0.1:18080/echo
+
+Hello, I'm RouteEchoServer Provider, My metadata's : env=pre, host : x.x.x.x:x
 ```