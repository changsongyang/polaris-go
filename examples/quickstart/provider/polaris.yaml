--- conflicted
+++ resolved
@@ -1,16 +1,11 @@
-global:
-  serverConnector:
-    addresses:
-<<<<<<< HEAD
-      - 172.18.0.1:8091
-  statReporter:
-    enable: true
-    chain:
-      - prometheus
-    plugin:
-      prometheus:
-        metricPort: 0
-=======
-      - 127.0.0.1:8091
-
->>>>>>> c8a803b6
+global:
+  serverConnector:
+    addresses:
+      - 127.0.0.1:8091
+  statReporter:
+    enable: true
+    chain:
+      - prometheus
+    plugin:
+      prometheus:
+        metricPort: 0